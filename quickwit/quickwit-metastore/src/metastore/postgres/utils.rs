// Copyright (C) 2024 Quickwit, Inc.
//
// Quickwit is offered under the AGPL v3.0 and as commercial software.
// For commercial licensing, contact us at hello@quickwit.io.
//
// AGPL:
// This program is free software: you can redistribute it and/or modify
// it under the terms of the GNU Affero General Public License as
// published by the Free Software Foundation, either version 3 of the
// License, or (at your option) any later version.
//
// This program is distributed in the hope that it will be useful,
// but WITHOUT ANY WARRANTY; without even the implied warranty of
// MERCHANTABILITY or FITNESS FOR A PARTICULAR PURPOSE. See the
// GNU Affero General Public License for more details.
//
// You should have received a copy of the GNU Affero General Public License
// along with this program. If not, see <http://www.gnu.org/licenses/>.

use std::fmt::Display;
use std::ops::Bound;
use std::str::FromStr;
use std::time::Duration;

use quickwit_common::uri::Uri;
use quickwit_proto::metastore::{MetastoreError, MetastoreResult};
use sea_query::{any, Expr, Func, Order, SelectStatement};
use sqlx::postgres::{PgConnectOptions, PgPoolOptions};
use sqlx::{ConnectOptions, Postgres};
use tracing::error;
use tracing::log::LevelFilter;

use super::model::{Splits, ToTimestampFunc};
use super::pool::TrackedPool;
use super::tags::generate_sql_condition;
use crate::metastore::{FilterRange, SortBy};
use crate::{ListSplitsQuery, SplitMaturity, SplitMetadata};

/// Establishes a connection to the given database URI.
pub(super) async fn establish_connection(
    connection_uri: &Uri,
    min_connections: usize,
    max_connections: usize,
    acquire_timeout: Duration,
    idle_timeout_opt: Option<Duration>,
    max_lifetime_opt: Option<Duration>,
    read_only: bool,
) -> MetastoreResult<TrackedPool<Postgres>> {
    let pool_options = PgPoolOptions::new()
        .min_connections(min_connections as u32)
        .max_connections(max_connections as u32)
        .acquire_timeout(acquire_timeout)
        .idle_timeout(idle_timeout_opt)
        .max_lifetime(max_lifetime_opt);

    let mut connect_options: PgConnectOptions =
        PgConnectOptions::from_str(connection_uri.as_str())?
            .application_name("quickwit-metastore")
            .log_statements(LevelFilter::Info);

    if read_only {
        // this isn't a security mechanism, only a safeguard against involontary missuse
        connect_options = connect_options.options([("default_transaction_read_only", "on")]);
    }
    let sqlx_pool = pool_options
        .connect_with(connect_options)
        .await
        .map_err(|error| {
            error!(connection_uri=%connection_uri, error=?error, "failed to establish connection to database");
            MetastoreError::Connection {
                message: error.to_string(),
            }
        })?;
    let tracked_pool = TrackedPool::new(sqlx_pool);
    Ok(tracked_pool)
}

/// Extends an existing SQL string with the generated filter range appended to the query.
///
/// This method is **not** SQL injection proof and should not be used with user-defined values.
pub(super) fn append_range_filters<V: Display>(
    sql: &mut SelectStatement,
    field_name: Splits,
    filter_range: &FilterRange<V>,
    value_formatter: impl Fn(&V) -> Expr,
) {
    if let Bound::Included(value) = &filter_range.start {
        sql.cond_where(Expr::col(field_name).gte((value_formatter)(value)));
    };

    if let Bound::Excluded(value) = &filter_range.start {
        sql.cond_where(Expr::col(field_name).gt((value_formatter)(value)));
    };

    if let Bound::Included(value) = &filter_range.end {
        sql.cond_where(Expr::col(field_name).lte((value_formatter)(value)));
    };

    if let Bound::Excluded(value) = &filter_range.end {
        sql.cond_where(Expr::col(field_name).lt((value_formatter)(value)));
    };
}

pub(super) fn append_query_filters(sql: &mut SelectStatement, query: &ListSplitsQuery) {
    // Note: `ListSplitsQuery` builder enforces a non empty `index_uids` list.

    sql.cond_where(Expr::col(Splits::IndexUid).is_in(&query.index_uids));

    if let Some(node_id) = &query.node_id {
        sql.cond_where(Expr::col(Splits::NodeId).eq(node_id));
    };

    if !query.split_states.is_empty() {
        sql.cond_where(
            Expr::col(Splits::SplitState)
                .is_in(query.split_states.iter().map(|val| val.to_string())),
        );
    };

    if let Some(tags) = &query.tags {
        sql.cond_where(generate_sql_condition(tags));
    };

    match query.time_range.start {
        Bound::Included(v) => {
            sql.cond_where(any![
                Expr::col(Splits::TimeRangeEnd).gte(v),
                Expr::col(Splits::TimeRangeEnd).is_null()
            ]);
        }
        Bound::Excluded(v) => {
            sql.cond_where(any![
                Expr::col(Splits::TimeRangeEnd).gt(v),
                Expr::col(Splits::TimeRangeEnd).is_null()
            ]);
        }
        Bound::Unbounded => {}
    };

    match query.time_range.end {
        Bound::Included(v) => {
            sql.cond_where(any![
                Expr::col(Splits::TimeRangeStart).lte(v),
                Expr::col(Splits::TimeRangeStart).is_null()
            ]);
        }
        Bound::Excluded(v) => {
            sql.cond_where(any![
                Expr::col(Splits::TimeRangeStart).lt(v),
                Expr::col(Splits::TimeRangeStart).is_null()
            ]);
        }
        Bound::Unbounded => {}
    };

    match &query.mature {
        Bound::Included(evaluation_datetime) => {
            sql.cond_where(any![
                Expr::col(Splits::MaturityTimestamp)
                    .eq(Func::cust(ToTimestampFunc).arg(Expr::val(0))),
                Expr::col(Splits::MaturityTimestamp).lte(
                    Func::cust(ToTimestampFunc)
                        .arg(Expr::val(evaluation_datetime.unix_timestamp()))
                )
            ]);
        }
        Bound::Excluded(evaluation_datetime) => {
            sql.cond_where(Expr::col(Splits::MaturityTimestamp).gt(
                Func::cust(ToTimestampFunc).arg(Expr::val(evaluation_datetime.unix_timestamp())),
            ));
        }
        Bound::Unbounded => {}
    };
    append_range_filters(
        sql,
        Splits::UpdateTimestamp,
        &query.update_timestamp,
        |&val| Expr::expr(Func::cust(ToTimestampFunc).arg(Expr::val(val))),
    );
    append_range_filters(
        sql,
        Splits::CreateTimestamp,
        &query.create_timestamp,
        |&val| Expr::expr(Func::cust(ToTimestampFunc).arg(Expr::val(val))),
    );
    append_range_filters(sql, Splits::DeleteOpstamp, &query.delete_opstamp, |&val| {
        Expr::expr(val)
    });

    if let Some((index_uid, split_id)) = &query.after_split {
        sql.cond_where(
            Expr::tuple([
                Expr::col((Splits::Table, Splits::IndexUid)).into(),
                Expr::col((Splits::Table, Splits::SplitId)).into(),
            ])
            .gt(Expr::tuple([Expr::value(index_uid), Expr::value(split_id)])),
        );
    }

    match query.sort_by {
        SortBy::Staleness => {
            sql.order_by(
                (Splits::DeleteOpstamp, Splits::PublishTimestamp),
                Order::Asc,
            );
        }
        SortBy::IndexUid => {
<<<<<<< HEAD
            // this order by can be fairly costly,
            // from testing, adding a join here was way faster, because we do an index-only scan on
            // indexes.index_uid, nested-loop merged with a bitmap index scan on splits.index_uid,
            // filter for our conditions, and just take the first N results. This is guaranteed to
            // return correct result because indexes.index_uid is a non-null foreign key
            //
            // We also need to do .column((Splits::Table, Asterisk)) from the caller side, to not
            // return unexpected columns
            //
            // On the other hand, without join, we do a seq scan on splits, sort everything, and
            // truncate.
            //
            // Or we could just add a btree index to splits.index_uid. That might be the better
            // long term solution.
            sql.join(
                JoinType::Join,
                Indexes::Table,
                Expr::col((Splits::Table, Splits::IndexUid))
                    .equals((Indexes::Table, Indexes::IndexUid)),
            )
            .order_by(Splits::IndexUid, Order::Asc)
            .order_by(Splits::SplitId, Order::Asc);
=======
            sql.order_by(Splits::IndexUid, Order::Asc);
>>>>>>> bef4143b
        }
        SortBy::None => (),
    }

    if let Some(limit) = query.limit {
        sql.limit(limit as u64);
    }

    if let Some(offset) = query.offset {
        sql.order_by(Splits::SplitId, Order::Asc)
            .offset(offset as u64);
    }
}

/// Returns the unix timestamp at which the split becomes mature.
/// If the split is mature (`SplitMaturity::Mature`), we return 0
/// as we don't want the maturity to depend on datetime.
pub(super) fn split_maturity_timestamp(split_metadata: &SplitMetadata) -> i64 {
    match split_metadata.maturity {
        SplitMaturity::Mature => 0,
        SplitMaturity::Immature { maturation_period } => {
            split_metadata.create_timestamp + maturation_period.as_secs() as i64
        }
    }
}<|MERGE_RESOLUTION|>--- conflicted
+++ resolved
@@ -190,8 +190,8 @@
     if let Some((index_uid, split_id)) = &query.after_split {
         sql.cond_where(
             Expr::tuple([
-                Expr::col((Splits::Table, Splits::IndexUid)).into(),
-                Expr::col((Splits::Table, Splits::SplitId)).into(),
+                Expr::col(Splits::IndexUid).into(),
+                Expr::col(Splits::SplitId).into(),
             ])
             .gt(Expr::tuple([Expr::value(index_uid), Expr::value(split_id)])),
         );
@@ -205,32 +205,8 @@
             );
         }
         SortBy::IndexUid => {
-<<<<<<< HEAD
-            // this order by can be fairly costly,
-            // from testing, adding a join here was way faster, because we do an index-only scan on
-            // indexes.index_uid, nested-loop merged with a bitmap index scan on splits.index_uid,
-            // filter for our conditions, and just take the first N results. This is guaranteed to
-            // return correct result because indexes.index_uid is a non-null foreign key
-            //
-            // We also need to do .column((Splits::Table, Asterisk)) from the caller side, to not
-            // return unexpected columns
-            //
-            // On the other hand, without join, we do a seq scan on splits, sort everything, and
-            // truncate.
-            //
-            // Or we could just add a btree index to splits.index_uid. That might be the better
-            // long term solution.
-            sql.join(
-                JoinType::Join,
-                Indexes::Table,
-                Expr::col((Splits::Table, Splits::IndexUid))
-                    .equals((Indexes::Table, Indexes::IndexUid)),
-            )
-            .order_by(Splits::IndexUid, Order::Asc)
-            .order_by(Splits::SplitId, Order::Asc);
-=======
-            sql.order_by(Splits::IndexUid, Order::Asc);
->>>>>>> bef4143b
+            sql.order_by(Splits::IndexUid, Order::Asc)
+                .order_by(Splits::SplitId, Order::Asc);
         }
         SortBy::None => (),
     }
